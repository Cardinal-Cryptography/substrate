--- conflicted
+++ resolved
@@ -14,15 +14,9 @@
 
 [dependencies]
 codec = { package = "parity-scale-codec", version = "1.3.1", features = ["derive"] }
-<<<<<<< HEAD
-sp-consensus-babe = { version = "0.8.0-rc3", path = "../../../primitives/consensus/babe" }
-sp-core = { version = "2.0.0-rc3", path = "../../../primitives/core" }
-sp-application-crypto = { version = "2.0.0-rc3", path = "../../../primitives/application-crypto" }
-=======
 sp-consensus-babe = { version = "0.8.0-rc4", path = "../../../primitives/consensus/babe" }
 sp-core = { version = "2.0.0-rc4", path = "../../../primitives/core" }
 sp-application-crypto = { version = "2.0.0-rc4", path = "../../../primitives/application-crypto" }
->>>>>>> 60e3a693
 num-bigint = "0.2.3"
 num-rational = "0.2.2"
 num-traits = "0.2.8"
