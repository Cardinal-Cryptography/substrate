--- conflicted
+++ resolved
@@ -238,8 +238,6 @@
 			(zero + 13, Vec::new()), (zero + 14, Vec::new()), (zero + 15, Vec::new()),
 		]);
 		let changes = OverlayedChanges {
-<<<<<<< HEAD
-			changes_trie_config: Some(Configuration { digest_interval: 4, digest_levels: 2 }),
 			changes: OverlayedChangeSet {
 				history: vec![TransactionState::Committed, TransactionState::Pending],
 				children: Default::default(),
@@ -275,33 +273,7 @@
 				].into_iter().collect(),
 			},
 			operation_from_last_gc: 0,
-=======
-			prospective: vec![
-				(vec![100], OverlayedValue {
-					value: Some(vec![200]),
-					extrinsics: Some(vec![0, 2].into_iter().collect())
-				}),
-				(vec![103], OverlayedValue {
-					value: None,
-					extrinsics: Some(vec![0, 1].into_iter().collect())
-				}),
-			].into_iter().collect(),
-			committed: vec![
-				(EXTRINSIC_INDEX.to_vec(), OverlayedValue {
-					value: Some(3u32.encode()),
-					extrinsics: None,
-				}),
-				(vec![100], OverlayedValue {
-					value: Some(vec![202]),
-					extrinsics: Some(vec![3].into_iter().collect())
-				}),
-				(vec![101], OverlayedValue {
-					value: Some(vec![203]),
-					extrinsics: Some(vec![1].into_iter().collect())
-				}),
-			].into_iter().collect(),
 			changes_trie_config: Some(config.clone()),
->>>>>>> fc3adc87
 		};
 
 		(backend, storage, changes, config)
@@ -446,45 +418,17 @@
 
 	#[test]
 	fn build_changes_trie_nodes_ignores_temporary_storage_values() {
-<<<<<<< HEAD
-		let (backend, storage, mut changes) = prepare_for_build();
-
-		// 110: missing from backend, set to None in overlay
-		changes.changes.top.insert(vec![110], History::from_iter(vec![
-			(OverlayedValue {
-				value: None,
-				extrinsics: Some(vec![1].into_iter().collect()),
-			}, 1),
-		]));
-
-		let config = changes.changes_trie_config.as_ref().unwrap();
-		let parent = AnchorBlockId { hash: Default::default(), number: 3 };
-		let changes_trie_nodes = prepare_input(
-			&backend,
-			&storage,
-			config,
-			&changes,
-			&parent,
-		).unwrap();
-		assert_eq!(changes_trie_nodes.collect::<Vec<InputPair<u64>>>(), vec![
-			InputPair::ExtrinsicIndex(ExtrinsicIndex { block: 4, key: vec![100] }, vec![0, 2, 3]),
-			InputPair::ExtrinsicIndex(ExtrinsicIndex { block: 4, key: vec![101] }, vec![1]),
-			InputPair::ExtrinsicIndex(ExtrinsicIndex { block: 4, key: vec![103] }, vec![0, 1]),
-
-			InputPair::DigestIndex(DigestIndex { block: 4, key: vec![100] }, vec![1, 3]),
-			InputPair::DigestIndex(DigestIndex { block: 4, key: vec![101] }, vec![1]),
-			InputPair::DigestIndex(DigestIndex { block: 4, key: vec![102] }, vec![2]),
-			InputPair::DigestIndex(DigestIndex { block: 4, key: vec![105] }, vec![1, 3]),
-		]);
-=======
 		fn test_with_zero(zero: u64) {
 			let (backend, storage, mut changes, config) = prepare_for_build(zero);
 
 			// 110: missing from backend, set to None in overlay
-			changes.prospective.top.insert(vec![110], OverlayedValue {
-				value: None,
-				extrinsics: Some(vec![1].into_iter().collect())
-			});
+			changes.changes.top.insert(vec![110], History::from_iter(vec![
+				(OverlayedValue {
+					value: None,
+					extrinsics: Some(vec![1].into_iter().collect()),
+				}, 1),
+			]));
+
 
 			let parent = AnchorBlockId { hash: Default::default(), number: zero + 3 };
 			let changes_trie_nodes = prepare_input(
@@ -509,6 +453,5 @@
 		test_with_zero(0);
 		test_with_zero(16);
 		test_with_zero(17);
->>>>>>> fc3adc87
 	}
 }