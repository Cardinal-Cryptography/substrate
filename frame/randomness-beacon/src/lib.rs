// This file is part of Substrate.

// Copyright (C) 2019-2020 Parity Technologies (UK) Ltd.
// SPDX-License-Identifier: Apache-2.0

// Licensed under the Apache License, Version 2.0 (the "License");
// you may not use this file except in compliance with the License.
// You may obtain a copy of the License at
//
// 	http://www.apache.org/licenses/LICENSE-2.0
//
// Unless required by applicable law or agreed to in writing, software
// distributed under the License is distributed on an "AS IS" BASIS,
// WITHOUT WARRANTIES OR CONDITIONS OF ANY KIND, either express or implied.
// See the License for the specific language governing permissions and
// limitations under the License.

#![cfg_attr(not(feature = "std"), no_std)]

use frame_support::weights::Weight;

<<<<<<< HEAD
use codec::{Decode, Encode};
use frame_support::{decl_error, decl_module, decl_storage};
=======
use frame_support::weights::{Weight};

use sp_std::{result, vec::Vec};
use sp_runtime;
use frame_support::{decl_module, decl_storage, decl_error};
>>>>>>> 73d9e97c
use frame_system::ensure_none;
use sp_inherents::{InherentData, InherentIdentifier, ProvideInherent};
use sp_randomness_beacon::inherents::{InherentError, INHERENT_IDENTIFIER};
use sp_runtime::print;
use sp_std::{result, vec::Vec};

const START_BEACON_HEIGHT: u32 = 2;

pub trait Trait: frame_system::Trait {}

decl_storage! {
<<<<<<< HEAD
	trait Store for Module<T: Trait> as RandomnessBeacon {
		SeedByHeight: map hasher(blake2_128_concat) T::BlockNumber => Vec<u8>;
		/// Did the random_bytes was set in this block?
=======
    trait Store for Module<T: Trait> as RandomnessBeacon {
    	// It seems that having this map is not necessary as we only need
    	// to store random_bytes for the most recent block
    	// will change it once everything else works properly
        SeedByHeight: map hasher(blake2_128_concat) T::BlockNumber => Vec<u8>;
		/// Was random_bytes was set in this block?
>>>>>>> 73d9e97c
		DidUpdate: bool;
	}
}

decl_error! {
	pub enum Error for Module<T: Trait> {
		SeedNotAvailable,
	}
}

decl_module! {
	pub struct Module<T: Trait> for enum Call where origin: T::Origin {
		type Error = Error<T>;


		fn on_initialize(now: T::BlockNumber) -> Weight {
<<<<<<< HEAD

			print("on init");

=======
			sp_runtime::print("on init");
>>>>>>> 73d9e97c
			0
		}

		#[weight = 0]
		fn set_random_bytes(origin, height: T::BlockNumber, random_bytes: Vec<u8>)  {
<<<<<<< HEAD
					print("on set");
=======
			sp_runtime::print("on set");
>>>>>>> 73d9e97c
			ensure_none(origin)?;

			assert!(!<Self as Store>::DidUpdate::exists(), "Randomness must be set only once in the block");

			<Self as Store>::SeedByHeight::insert(height, random_bytes);
			<Self as Store>::DidUpdate::put(true);
<<<<<<< HEAD

						// a possiblity to clear used random_bytes, from pallet_timestamp:
			// <T::OnTimestampSet as OnTimestampSet<_>>::on_timestamp_set(now);
		}

		fn on_finalize(bn: T::BlockNumber) {
					print("on fin");

						if bn >= START_BEACON_HEIGHT.into() {
				assert!(<Self as Store>::DidUpdate::take(), "Randomness must be put into the block");
						}
=======
		}

		fn on_finalize(bn: T::BlockNumber) {
			sp_runtime::print("on fin");
			if bn >= START_BEACON_HEIGHT.into() {
				assert!(<Self as Store>::DidUpdate::take(), "Randomness must be put into the block");
			}
>>>>>>> 73d9e97c
		}
	}
}

pub trait RandomSeedInherentData<H: Decode + Eq> {
	/// Get random random_bytes for hash or None
	fn get_random_bytes(&self, block_hash: H) -> Option<Vec<u8>>;
}

impl<H: Decode + Eq> RandomSeedInherentData<H> for InherentData {
<<<<<<< HEAD
	fn random_random_bytes(&self, block_hash: H) -> Option<Vec<u8>> {
		let list_hash_random_bytes: Option<Vec<(H, Vec<u8>)>> =
			self.get_data(&INHERENT_IDENTIFIER).unwrap_or_default();
		if list_hash_random_bytes.is_none() {
			return None;
=======
	fn get_random_bytes(&self, block_hash: H) -> Option<Vec<u8>> {
		sp_runtime::print("in get_random_bytes");
		let list_hash_random_bytes: Option<Vec<(H, Vec<u8>)>> = self.get_data(&INHERENT_IDENTIFIER).unwrap_or_default();
		if list_hash_random_bytes.is_none() {
			sp_runtime::print("get_data output none, it means random_bytes not available yet");
		    return None;
>>>>>>> 73d9e97c
		}
		for (hash, random_bytes) in list_hash_random_bytes.unwrap() {
			if hash == block_hash {
				return Some(random_bytes);
			}
		}
		None
	}
}

// TODO: implement after adding some keys
fn check_random_bytes(_nonce: Vec<u8>, _random_bytes: Vec<u8>) -> bool {
	true
}

use sp_std::convert::TryInto;

impl<T: Trait> ProvideInherent for Module<T> {
	type Call = Call<T>;
	type Error = InherentError;
	const INHERENT_IDENTIFIER: InherentIdentifier = INHERENT_IDENTIFIER;

	fn create_inherent(data: &InherentData) -> Option<Self::Call> {
<<<<<<< HEAD
		print("create_inherent");
=======
>>>>>>> 73d9e97c
		let now = <frame_system::Module<T>>::block_number();
		sp_runtime::print(("create_inherent block height: ", now.try_into().unwrap_or_default()));
		if now >= T::BlockNumber::from(START_BEACON_HEIGHT) {
			let parent_hash = <frame_system::Module<T>>::parent_hash();
			return match data.get_random_bytes(parent_hash.encode()) {
				Some(random_bytes) => Some(Self::Call::set_random_bytes(now, random_bytes)),
				None => None,
			};
		}
		None
	}

	fn check_inherent(call: &Self::Call, _: &InherentData) -> result::Result<(), Self::Error> {
		let now = <frame_system::Module<T>>::block_number();
		sp_runtime::print(("check_inherent block height: ", now.try_into().unwrap_or_default()));
		let (height, random_bytes) = match call {
			Call::set_random_bytes(ref height, ref random_bytes) => {
				(height.clone(), random_bytes.clone())
			}
			_ => return Ok(()),
		};

<<<<<<< HEAD
		let now = <frame_system::Module<T>>::block_number();
		if height != now - 1.into() {
			return Err(sp_randomness_beacon::inherents::InherentError::WrongHeight);
		}
		let parent_hash = <frame_system::Module<T>>::parent_hash();
		let parent_nonce = Encode::encode(&parent_hash);

		if !check_random_bytes(parent_nonce, random_bytes) {
			return Err(sp_randomness_beacon::inherents::InherentError::InvalidRandomBytes);
		}

=======
		if height != now {
			return Err(sp_randomness_beacon::InherentError::WrongHeight);
		}

		let parent_hash = <frame_system::Module<T>>::parent_hash();
		let parent_nonce = Encode::encode(&parent_hash);

		if !check_random_bytes(parent_nonce, random_bytes) {
			return Err(sp_randomness_beacon::InherentError::InvalidRandomBytes);
		}
>>>>>>> 73d9e97c
		Ok(())
	}
}<|MERGE_RESOLUTION|>--- conflicted
+++ resolved
@@ -17,22 +17,12 @@
 
 #![cfg_attr(not(feature = "std"), no_std)]
 
-use frame_support::weights::Weight;
-
-<<<<<<< HEAD
 use codec::{Decode, Encode};
-use frame_support::{decl_error, decl_module, decl_storage};
-=======
-use frame_support::weights::{Weight};
-
-use sp_std::{result, vec::Vec};
-use sp_runtime;
-use frame_support::{decl_module, decl_storage, decl_error};
->>>>>>> 73d9e97c
+use frame_support::{decl_error, decl_module, decl_storage, weights::Weight};
 use frame_system::ensure_none;
 use sp_inherents::{InherentData, InherentIdentifier, ProvideInherent};
 use sp_randomness_beacon::inherents::{InherentError, INHERENT_IDENTIFIER};
-use sp_runtime::print;
+use sp_runtime;
 use sp_std::{result, vec::Vec};
 
 const START_BEACON_HEIGHT: u32 = 2;
@@ -40,18 +30,12 @@
 pub trait Trait: frame_system::Trait {}
 
 decl_storage! {
-<<<<<<< HEAD
 	trait Store for Module<T: Trait> as RandomnessBeacon {
+		// It seems that having this map is not necessary as we only need
+		// to store random_bytes for the most recent block
+		// will change it once everything else works properly
 		SeedByHeight: map hasher(blake2_128_concat) T::BlockNumber => Vec<u8>;
-		/// Did the random_bytes was set in this block?
-=======
-    trait Store for Module<T: Trait> as RandomnessBeacon {
-    	// It seems that having this map is not necessary as we only need
-    	// to store random_bytes for the most recent block
-    	// will change it once everything else works properly
-        SeedByHeight: map hasher(blake2_128_concat) T::BlockNumber => Vec<u8>;
 		/// Was random_bytes was set in this block?
->>>>>>> 73d9e97c
 		DidUpdate: bool;
 	}
 }
@@ -68,42 +52,19 @@
 
 
 		fn on_initialize(now: T::BlockNumber) -> Weight {
-<<<<<<< HEAD
-
-			print("on init");
-
-=======
 			sp_runtime::print("on init");
->>>>>>> 73d9e97c
 			0
 		}
 
 		#[weight = 0]
 		fn set_random_bytes(origin, height: T::BlockNumber, random_bytes: Vec<u8>)  {
-<<<<<<< HEAD
-					print("on set");
-=======
 			sp_runtime::print("on set");
->>>>>>> 73d9e97c
 			ensure_none(origin)?;
 
 			assert!(!<Self as Store>::DidUpdate::exists(), "Randomness must be set only once in the block");
 
 			<Self as Store>::SeedByHeight::insert(height, random_bytes);
 			<Self as Store>::DidUpdate::put(true);
-<<<<<<< HEAD
-
-						// a possiblity to clear used random_bytes, from pallet_timestamp:
-			// <T::OnTimestampSet as OnTimestampSet<_>>::on_timestamp_set(now);
-		}
-
-		fn on_finalize(bn: T::BlockNumber) {
-					print("on fin");
-
-						if bn >= START_BEACON_HEIGHT.into() {
-				assert!(<Self as Store>::DidUpdate::take(), "Randomness must be put into the block");
-						}
-=======
 		}
 
 		fn on_finalize(bn: T::BlockNumber) {
@@ -111,7 +72,6 @@
 			if bn >= START_BEACON_HEIGHT.into() {
 				assert!(<Self as Store>::DidUpdate::take(), "Randomness must be put into the block");
 			}
->>>>>>> 73d9e97c
 		}
 	}
 }
@@ -122,20 +82,13 @@
 }
 
 impl<H: Decode + Eq> RandomSeedInherentData<H> for InherentData {
-<<<<<<< HEAD
-	fn random_random_bytes(&self, block_hash: H) -> Option<Vec<u8>> {
+	fn get_random_bytes(&self, block_hash: H) -> Option<Vec<u8>> {
+		sp_runtime::print("in get_random_bytes");
 		let list_hash_random_bytes: Option<Vec<(H, Vec<u8>)>> =
 			self.get_data(&INHERENT_IDENTIFIER).unwrap_or_default();
 		if list_hash_random_bytes.is_none() {
+			sp_runtime::print("get_data output none, it means random_bytes not available yet");
 			return None;
-=======
-	fn get_random_bytes(&self, block_hash: H) -> Option<Vec<u8>> {
-		sp_runtime::print("in get_random_bytes");
-		let list_hash_random_bytes: Option<Vec<(H, Vec<u8>)>> = self.get_data(&INHERENT_IDENTIFIER).unwrap_or_default();
-		if list_hash_random_bytes.is_none() {
-			sp_runtime::print("get_data output none, it means random_bytes not available yet");
-		    return None;
->>>>>>> 73d9e97c
 		}
 		for (hash, random_bytes) in list_hash_random_bytes.unwrap() {
 			if hash == block_hash {
@@ -159,12 +112,11 @@
 	const INHERENT_IDENTIFIER: InherentIdentifier = INHERENT_IDENTIFIER;
 
 	fn create_inherent(data: &InherentData) -> Option<Self::Call> {
-<<<<<<< HEAD
-		print("create_inherent");
-=======
->>>>>>> 73d9e97c
 		let now = <frame_system::Module<T>>::block_number();
-		sp_runtime::print(("create_inherent block height: ", now.try_into().unwrap_or_default()));
+		sp_runtime::print((
+			"create_inherent block height: ",
+			now.try_into().unwrap_or_default(),
+		));
 		if now >= T::BlockNumber::from(START_BEACON_HEIGHT) {
 			let parent_hash = <frame_system::Module<T>>::parent_hash();
 			return match data.get_random_bytes(parent_hash.encode()) {
@@ -177,7 +129,10 @@
 
 	fn check_inherent(call: &Self::Call, _: &InherentData) -> result::Result<(), Self::Error> {
 		let now = <frame_system::Module<T>>::block_number();
-		sp_runtime::print(("check_inherent block height: ", now.try_into().unwrap_or_default()));
+		sp_runtime::print((
+			"check_inherent block height: ",
+			now.try_into().unwrap_or_default(),
+		));
 		let (height, random_bytes) = match call {
 			Call::set_random_bytes(ref height, ref random_bytes) => {
 				(height.clone(), random_bytes.clone())
@@ -185,30 +140,16 @@
 			_ => return Ok(()),
 		};
 
-<<<<<<< HEAD
-		let now = <frame_system::Module<T>>::block_number();
-		if height != now - 1.into() {
+		if height != now {
 			return Err(sp_randomness_beacon::inherents::InherentError::WrongHeight);
 		}
+
 		let parent_hash = <frame_system::Module<T>>::parent_hash();
 		let parent_nonce = Encode::encode(&parent_hash);
 
 		if !check_random_bytes(parent_nonce, random_bytes) {
 			return Err(sp_randomness_beacon::inherents::InherentError::InvalidRandomBytes);
 		}
-
-=======
-		if height != now {
-			return Err(sp_randomness_beacon::InherentError::WrongHeight);
-		}
-
-		let parent_hash = <frame_system::Module<T>>::parent_hash();
-		let parent_nonce = Encode::encode(&parent_hash);
-
-		if !check_random_bytes(parent_nonce, random_bytes) {
-			return Err(sp_randomness_beacon::InherentError::InvalidRandomBytes);
-		}
->>>>>>> 73d9e97c
 		Ok(())
 	}
 }