use sp_runtime::traits::Block as BlockT;

<<<<<<< HEAD
pub mod inherents;

// not sure if this should be even a trait?
pub trait Share<B: BlockT> {
	fn nonce(&self) -> B::Hash;
	fn member_id(&self) -> u32;
}
=======
use codec::Encode;
use sp_std::vec::Vec;
//use sp_runtime::print;

#[cfg(feature = "std")]
use log::info;
#[cfg(feature = "std")]
use parking_lot::Mutex;
#[cfg(feature = "std")]
use sp_std::sync::Arc;

#[cfg(feature = "std")]
use codec::Decode;
#[cfg(feature = "std")]
use sp_inherents::{InherentData, InherentDataProviders, ProvideInherentData};
use sp_inherents::{InherentIdentifier, IsFatalError};
>>>>>>> 73d9e97c

pub trait KeyBox<B: BlockT> {
	type S: Share<B>;

	// outputs Some(share) if we are a member of the committee and None otherwise
	fn generate_share(&self, nonce: B::Hash) -> Option<Self::S>;
	fn verify_share(&self, share: &Self::S) -> bool;
	// Some(share) if succeeded and None if failed for some reason (e.g. not enough shares) -- should add error handling later
	fn combine_shares(&self, shares: Vec<Self::S>) -> Option<Self::S>;
	// master share is the share with id=0, i.e., the combined signature for threshold signatures
	fn verify_master_share(&self, share: &Self::S) -> bool {
		match share.member_id() {
			0 => self.verify_share(share),
			_ => false,
		}
	}
	// Some(id) if a member of the committee and None otherwise
	fn my_id(&self) -> Option<u32>;
	// n_members and threshold should probably not be in this trait -- will see later
	fn n_members(&self) -> u32;
	fn threshold(&self) -> u32;
}

<<<<<<< HEAD
pub fn verify_randomness(_nonce: Vec<u8>, _random_bytes: Vec<u8>) -> bool {
	return true;
}

#[cfg(test)]
mod tests {
	use super::*;
	use sp_runtime::testing::H256;
	use std::collections::HashSet;
	use substrate_test_runtime_client::runtime::Block;
	struct TrivialShare {
		member_id: u32,
		nonce: H256,
		actual_share: u32,
	}

	impl Share<Block> for TrivialShare {
		fn nonce(&self) -> H256 {
			self.nonce.clone()
		}

		fn member_id(&self) -> u32 {
			self.member_id
		}
	}
=======
/// Errors that can occur while checking the timestamp inherent.
#[derive(Encode, sp_runtime::RuntimeDebug)]
#[cfg_attr(feature = "std", derive(Decode))]
pub enum InherentError {
    WrongHeight,
    InvalidRandomBytes,
}

impl InherentError {
    /// Try to create an instance ouf of the given identifier and data.
    #[cfg(feature = "std")]
    pub fn try_from(id: &InherentIdentifier, data: &[u8]) -> Option<Self> {
        if id == &INHERENT_IDENTIFIER {
            <InherentError as codec::Decode>::decode(&mut &data[..]).ok()
        } else {
            None
        }
    }
}
impl IsFatalError for InherentError {
    fn is_fatal_error(&self) -> bool {
        match self {
            InherentError::WrongHeight => true,
            InherentError::InvalidRandomBytes => true,
        }
    }
}
>>>>>>> 73d9e97c

	// these mock implementations can be at some point moved elsewhere
	struct TrivialKeyBox {
		my_id: Option<u32>,
		n_members: u32,
		threshold: u32,
	}

<<<<<<< HEAD
	impl KeyBox<Block> for TrivialKeyBox {
		type S = TrivialShare;
		fn generate_share(&self, nonce: H256) -> Option<TrivialShare> {
			match self.my_id {
				None => None,
				Some(id) => Some(TrivialShare {
					member_id: id,
					nonce: nonce,
					actual_share: id,
				}),
			}
		}
=======
    fn provide_inherent_data(
        &self,
        inherent_data: &mut InherentData,
    ) -> Result<(), sp_inherents::Error> {
        info!(
            "Providing Inherent data of len {:?}",
            self.random_bytes.lock().len()
        );
        let id = (*self.random_bytes.lock()).clone();
        info!("Putting {:?}", id);
        let result = inherent_data.put_data(INHERENT_IDENTIFIER, &id);
        if result.is_err() {
            info!("put data Error");
        };
        result
    }
>>>>>>> 73d9e97c

		fn verify_share(&self, share: &TrivialShare) -> bool {
			if share.member_id > self.n_members {
				return false;
			}
			return share.member_id == share.actual_share;
		}

		// if there are at least self.threshold correct, pairwise different share, then Some(master_share), else None
		fn combine_shares(&self, shares: Vec<TrivialShare>) -> Option<TrivialShare> {
			let mut unique_ids = HashSet::new();
			for share in shares.iter() {
				if self.verify_share(share) {
					unique_ids.insert(share.member_id);
				}
			}
			if (unique_ids.len() as u32) < self.threshold {
				return None;
			}
			let master_share = TrivialShare {
				member_id: 0,
				nonce: H256::default(),
				actual_share: 0,
			};
			Some(master_share)
		}

		fn my_id(&self) -> Option<u32> {
			self.my_id
		}
		fn n_members(&self) -> u32 {
			self.n_members
		}
		fn threshold(&self) -> u32 {
			self.threshold
		}
	}

	#[test]
	fn reject_wrong_share() {
		let key_box = TrivialKeyBox {
			my_id: Some(0),
			n_members: 10,
			threshold: 3,
		};
		let wrong_share_1 = TrivialShare {
			member_id: 11,
			nonce: H256::default(),
			actual_share: 11,
		};
		let wrong_share_2 = TrivialShare {
			member_id: 8,
			nonce: H256::default(),
			actual_share: 0,
		};

		assert_eq!(key_box.verify_share(&wrong_share_1), false);
		assert_eq!(key_box.verify_share(&wrong_share_2), false);
	}
}<|MERGE_RESOLUTION|>--- conflicted
+++ resolved
@@ -1,6 +1,8 @@
+#![cfg_attr(not(feature = "std"), no_std)]
+
 use sp_runtime::traits::Block as BlockT;
+use sp_std::vec::Vec;
 
-<<<<<<< HEAD
 pub mod inherents;
 
 // not sure if this should be even a trait?
@@ -8,25 +10,6 @@
 	fn nonce(&self) -> B::Hash;
 	fn member_id(&self) -> u32;
 }
-=======
-use codec::Encode;
-use sp_std::vec::Vec;
-//use sp_runtime::print;
-
-#[cfg(feature = "std")]
-use log::info;
-#[cfg(feature = "std")]
-use parking_lot::Mutex;
-#[cfg(feature = "std")]
-use sp_std::sync::Arc;
-
-#[cfg(feature = "std")]
-use codec::Decode;
-#[cfg(feature = "std")]
-use sp_inherents::{InherentData, InherentDataProviders, ProvideInherentData};
-use sp_inherents::{InherentIdentifier, IsFatalError};
->>>>>>> 73d9e97c
-
 pub trait KeyBox<B: BlockT> {
 	type S: Share<B>;
 
@@ -49,7 +32,6 @@
 	fn threshold(&self) -> u32;
 }
 
-<<<<<<< HEAD
 pub fn verify_randomness(_nonce: Vec<u8>, _random_bytes: Vec<u8>) -> bool {
 	return true;
 }
@@ -75,36 +57,6 @@
 			self.member_id
 		}
 	}
-=======
-/// Errors that can occur while checking the timestamp inherent.
-#[derive(Encode, sp_runtime::RuntimeDebug)]
-#[cfg_attr(feature = "std", derive(Decode))]
-pub enum InherentError {
-    WrongHeight,
-    InvalidRandomBytes,
-}
-
-impl InherentError {
-    /// Try to create an instance ouf of the given identifier and data.
-    #[cfg(feature = "std")]
-    pub fn try_from(id: &InherentIdentifier, data: &[u8]) -> Option<Self> {
-        if id == &INHERENT_IDENTIFIER {
-            <InherentError as codec::Decode>::decode(&mut &data[..]).ok()
-        } else {
-            None
-        }
-    }
-}
-impl IsFatalError for InherentError {
-    fn is_fatal_error(&self) -> bool {
-        match self {
-            InherentError::WrongHeight => true,
-            InherentError::InvalidRandomBytes => true,
-        }
-    }
-}
->>>>>>> 73d9e97c
-
 	// these mock implementations can be at some point moved elsewhere
 	struct TrivialKeyBox {
 		my_id: Option<u32>,
@@ -112,7 +64,6 @@
 		threshold: u32,
 	}
 
-<<<<<<< HEAD
 	impl KeyBox<Block> for TrivialKeyBox {
 		type S = TrivialShare;
 		fn generate_share(&self, nonce: H256) -> Option<TrivialShare> {
@@ -125,24 +76,6 @@
 				}),
 			}
 		}
-=======
-    fn provide_inherent_data(
-        &self,
-        inherent_data: &mut InherentData,
-    ) -> Result<(), sp_inherents::Error> {
-        info!(
-            "Providing Inherent data of len {:?}",
-            self.random_bytes.lock().len()
-        );
-        let id = (*self.random_bytes.lock()).clone();
-        info!("Putting {:?}", id);
-        let result = inherent_data.put_data(INHERENT_IDENTIFIER, &id);
-        if result.is_err() {
-            info!("put data Error");
-        };
-        result
-    }
->>>>>>> 73d9e97c
 
 		fn verify_share(&self, share: &TrivialShare) -> bool {
 			if share.member_id > self.n_members {
